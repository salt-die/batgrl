--- conflicted
+++ resolved
@@ -40,43 +40,43 @@
 <meta name="viewport" content="width=device-width, initial-scale=1" />
 <meta name="docsearch:language" content="None">
   </head>
-  
-  
+
+
   <body data-spy="scroll" data-target="#bd-toc-nav" data-offset="180" data-default-mode="">
     <div class="bd-header-announcement container-fluid" id="banner">
-      
+
 
     </div>
 
-    
+
     <nav class="bd-header navbar navbar-light navbar-expand-lg bg-light fixed-top bd-navbar" id="navbar-main"><div class="bd-header__inner container-xl">
 
   <div id="navbar-start">
-    
-    
-  
+
+
+
 
 
 <a class="navbar-brand logo" href="../index.html">
-  
-  
-  
-  
-  
+
+
+
+
+
     <p class="title logo__title">Python 0.12 documentation</p>
-  
+
 </a>
-    
+
   </div>
 
   <button class="navbar-toggler" type="button" data-toggle="collapse" data-target="#navbar-collapsible" aria-controls="navbar-collapsible" aria-expanded="false" aria-label="Toggle navigation">
     <span class="fas fa-bars"></span>
   </button>
 
-  
+
   <div id="navbar-collapsible" class="col-lg-9 collapse navbar-collapse">
     <div id="navbar-center" class="mr-auto">
-      
+
       <div class="navbar-center-item">
         <ul id="navbar-main-elements" class="navbar-nav">
     <li class="toctree-l1 nav-item">
@@ -127,14 +127,14 @@
  </a>
 </li>
 
-    
+
 </ul>
       </div>
-      
+
     </div>
 
     <div id="navbar-end">
-      
+
       <div class="navbar-end-item">
         <span id="theme-switch" class="btn btn-sm btn-outline-primary navbar-btn rounded-circle">
     <a class="theme-switch" data-mode="light"><i class="fas fa-sun"></i></a>
@@ -142,7 +142,7 @@
     <a class="theme-switch" data-mode="auto"><i class="fas fa-adjust"></i></a>
 </span>
       </div>
-      
+
       <div class="navbar-end-item">
         <ul id="navbar-icon-links" class="navbar-nav" aria-label="Icon Links">
         <li class="nav-item">
@@ -151,16 +151,16 @@
         </li>
       </ul>
       </div>
-      
+
     </div>
   </div>
 </div>
     </nav>
-    
+
 
     <div class="bd-container container-xl">
       <div class="bd-container__inner row">
-          
+
 
 <!-- Only show if we have sidebars configured, else just a small margin  -->
 <div class="bd-sidebar-primary col-12 col-md-3 bd-sidebar">
@@ -489,37 +489,33 @@
 </div>
 
 
-          
+
 
 
 <div class="bd-sidebar-secondary d-none d-xl-block col-xl-2 bd-toc">
-  
-    
+
+
     <div class="toc-item">
-      
+
 
 <nav id="bd-toc-nav">
-    
+
 </nav>
     </div>
-    
-  
+
+
 </div>
 
 
-          
-          
+
+
           <div class="bd-content col-12 col-md-9 col-xl-7">
-              
+
               <article class="bd-article" role="main">
-                
+
   <section id="module-nurses_2.widgets.raycaster.protocols">
 <span id="nurses-2-widgets-raycaster-protocols"></span><h1>nurses_2.widgets.raycaster.protocols<a class="headerlink" href="#module-nurses_2.widgets.raycaster.protocols" title="Permalink to this headline">#</a></h1>
-<<<<<<< HEAD
 <p>Protocols for <code class="xref py py-class docutils literal notranslate"><span class="pre">nurses_2.widgets.raycaster.Raycaster</span></code>.</p>
-=======
-<p>Protocols for <code class="xref py py-class docutils literal notranslate"><span class="pre">nurses_2.widgets.raycaster.RayCaster</span></code>.</p>
->>>>>>> 4ad59b4a
 <p class="rubric">Classes</p>
 <table class="autosummary longtable table autosummary">
 <colgroup>
@@ -591,27 +587,27 @@
 
 
               </article>
-              
-
-              
+
+
+
           </div>
-          
+
       </div>
     </div>
 
-  
-  
+
+
   <!-- Scripts loaded after <body> so the DOM is not blocked -->
   <script src="../_static/scripts/pydata-sphinx-theme.js?digest=92025949c220c2e29695"></script>
 
 <footer class="bd-footer"><div class="bd-footer__inner container">
-  
+
   <div class="footer-item">
     <p class="copyright">
     &copy; Copyright 2022, salt-die.<br>
 </p>
   </div>
-  
+
 </div>
 </footer>
   </body>
