from datetime import datetime
<<<<<<< HEAD

=======
>>>>>>> 2e64f54d
from nurses_2 import __version__

project = "nurses_2"
copyright = f"{datetime.now().year}, salt-die"
author = "salt-die"
release = __version__

extensions = [
    "sphinx.ext.autodoc",
    "sphinx.ext.autosummary",
    "numpydoc",
]

autosummary_generate = True

autodoc_default_options = {
    "members": True,
    "show-inheritance": True,
    "undoc-members": True,
    "inherited-members": True,
    "ignore-module-all": True,
}

html_theme = "pydata_sphinx_theme"

exclude_patterns = ["_build", "Thumbs.db", ".DS_Store"]<|MERGE_RESOLUTION|>--- conflicted
+++ resolved
@@ -1,11 +1,7 @@
 from datetime import datetime
-<<<<<<< HEAD
 
-=======
->>>>>>> 2e64f54d
 from nurses_2 import __version__
 
-project = "nurses_2"
 copyright = f"{datetime.now().year}, salt-die"
 author = "salt-die"
 release = __version__
